--- conflicted
+++ resolved
@@ -1,32 +1,26 @@
 {
-  "name": "w4113",
-  "private": true,
-  "version": "0.0.0",
-  "type": "module",
-  "scripts": {
-    "dev": "vite",
-    "build": "tsc && vite build",
-    "preview": "vite preview",
-    "tauri": "tauri"
-  },
-  "dependencies": {
-    "@tauri-apps/api": "^1.4.0",
-    "react": "^18.2.0",
-    "react-dom": "^18.2.0",
-    "tauri-plugin-log-api": "https://github.com/tauri-apps/tauri-plugin-log"
-  },
-  "devDependencies": {
-<<<<<<< HEAD
-    "@tauri-apps/cli": "^1.5.6",
-    "@types/react": "^18.2.15",
-    "@types/react-dom": "^18.2.15",
-=======
-    "@tauri-apps/cli": "^1.4.0",
-    "@types/react": "^18.2.37",
-    "@types/react-dom": "^18.2.7",
->>>>>>> ff0e9bb1
-    "@vitejs/plugin-react": "^4.0.3",
-    "typescript": "^5.0.2",
-    "vite": "^4.4.4"
-  }
+	"name": "w4113",
+	"private": true,
+	"version": "0.0.0",
+	"type": "module",
+	"scripts": {
+		"dev": "vite",
+		"build": "tsc && vite build",
+		"preview": "vite preview",
+		"tauri": "tauri"
+	},
+	"dependencies": {
+		"@tauri-apps/api": "^1.4.0",
+		"react": "^18.2.0",
+		"react-dom": "^18.2.0",
+		"tauri-plugin-log-api": "https://github.com/tauri-apps/tauri-plugin-log"
+	},
+	"devDependencies": {
+		"@tauri-apps/cli": "^1.5.6",
+		"@types/react": "^18.2.37",
+		"@types/react-dom": "^18.2.15",
+		"@vitejs/plugin-react": "^4.0.3",
+		"typescript": "^5.0.2",
+		"vite": "^4.4.4"
+	}
 }