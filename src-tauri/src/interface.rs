// Listen to keyboard events using /dev/input

<<<<<<< HEAD
use std::sync::RwLock;
=======
use std::{sync::{RwLock, Arc, Mutex, RwLockReadGuard}, fmt::{Formatter, Display}};
>>>>>>> 7e56f1dd

use hidapi::{HidApi, HidDevice};
use log::{debug, error, trace};

use lazy_static::lazy_static;

lazy_static! {
    static ref API: HidApi = HidApi::new().unwrap();
}

#[allow(dead_code)]
pub enum Key {
	Unknown = 0,
	A = 4,
	B = 5,
	C = 6,
	D = 7,
	E = 8,
	F = 9,
	G = 10,
	H = 11,
	I = 12,
	J = 13,
	K = 14,
	L = 15,
	M = 16,
	N = 17,
	O = 18,
	P = 19,
	Q = 20,
	R = 21,
	S = 22,
	T = 23,
	U = 24,
	V = 25,
	W = 26,
	X = 27,
	Y = 28,
	Z = 29,
	Num1 = 30,
	Num2 = 31,
	Num3 = 32,
	Num4 = 33,
	Num5 = 34,
	Num6 = 35,
	Num7 = 36,
	Num8 = 37,
	Num9 = 38,
	Num0 = 39,
	Enter = 40,
	Escape = 41,
	Backspace = 42,
	Tab = 43,
	Space = 44,
	Minus = 45,
	Equals = 46,
	LeftBracket = 47,
	RightBracket = 48,
	Backslash = 49,
	NonUsHash = 50,
	Semicolon = 51,
	Apostrophe = 52,
	Grave = 53,
	Comma = 54,
	Period = 55,
	Slash = 56,
	CapsLock = 57,
	F1 = 58,
	F2 = 59,
	F3 = 60,
	F4 = 61,
	F5 = 62,
	F6 = 63,
	F7 = 64,
	F8 = 65,
	F9 = 66,
	F10 = 67,
	F11 = 68,
	F12 = 69,
}

impl Display for Key {
	fn fmt(&self, f: &mut Formatter<'_>) -> std::fmt::Result {
		match self {
			Key::A => write!(f, "A"),
			Key::B => write!(f, "B"),
			Key::C => write!(f, "C"),
			Key::D => write!(f, "D"),
			Key::E => write!(f, "E"),
			Key::F => write!(f, "F"),
			Key::G => write!(f, "G"),
			Key::H => write!(f, "H"),
			Key::I => write!(f, "I"),
			Key::J => write!(f, "J"),
			Key::K => write!(f, "K"),
			Key::L => write!(f, "L"),
			Key::M => write!(f, "M"),
			Key::N => write!(f, "N"),
			Key::O => write!(f, "O"),
			Key::P => write!(f, "P"),
			Key::Q => write!(f, "Q"),
			Key::R => write!(f, "R"),
			Key::S => write!(f, "S"),
			Key::T => write!(f, "T"),
			Key::U => write!(f, "U"),
			Key::V => write!(f, "V"),
			Key::W => write!(f, "W"),
			Key::X => write!(f, "X"),
			Key::Y => write!(f, "Y"),
			Key::Z => write!(f, "Z"),
			Key::Num1 => write!(f, "Num1"),
			Key::Num2 => write!(f, "Num2"),
			Key::Num3 => write!(f, "Num3"),
			Key::Num4 => write!(f, "Num4"),
			Key::Num5 => write!(f, "Num5"),
			Key::Num6 => write!(f, "Num6"),
			Key::Num7 => write!(f, "Num7"),
			Key::Num8 => write!(f, "Num8"),
			Key::Num9 => write!(f, "Num9"),
			Key::Num0 => write!(f, "Num0"),
			Key::Enter => write!(f, "Enter"),
			Key::Escape => write!(f, "Escape"),
			Key::Backspace => write!(f, "Backspace"),
			Key::Tab => write!(f, "Tab"),
			Key::Space => write!(f, "Space"),
			Key::Minus => write!(f, "Minus"),
			Key::Equals => write!(f, "Equals"),
			Key::LeftBracket => write!(f, "LeftBracket"),
			Key::RightBracket => write!(f, "RightBracket"),
			Key::Backslash => write!(f, "Backslash"),
			Key::NonUsHash => write!(f, "NonUsHash"),
			Key::Semicolon => write!(f, "Semicolon"),
			Key::Apostrophe => write!(f, "Apostrophe"),
			Key::Grave => write!(f, "Grave"),
			Key::Comma => write!(f, "Comma"),
			Key::Period => write!(f, "Period"),
			Key::Slash => write!(f, "Slash"),
			Key::CapsLock => write!(f, "CapsLock"),
			Key::F1 => write!(f, "F1"),
			Key::F2 => write!(f, "F2"),
			Key::F3 => write!(f, "F3"),
			Key::F4 => write!(f, "F4"),
			Key::F5 => write!(f, "F5"),
			Key::F6 => write!(f, "F6"),
			Key::F7 => write!(f, "F7"),
			Key::F8 => write!(f, "F8"),
			Key::F9 => write!(f, "F9"),
			Key::F10 => write!(f, "F10"),
			Key::F11 => write!(f, "F11"),
			Key::F12 => write!(f, "F12"),
			Key::Unknown => write!(f, "Unknown"),
		}
	}
}

impl Key {
	pub fn from(code: u8) -> Key {
		match code {
			4 => Key::A,
			5 => Key::B,
			6 => Key::C,
			7 => Key::D,
			8 => Key::E,
			9 => Key::F,
			10 => Key::G,
			11 => Key::H,
			12 => Key::I,
			13 => Key::J,
			14 => Key::K,
			15 => Key::L,
			16 => Key::M,
			17 => Key::N,
			18 => Key::O,
			19 => Key::P,
			20 => Key::Q,
			21 => Key::R,
			22 => Key::S,
			23 => Key::T,
			24 => Key::U,
			25 => Key::V,
			26 => Key::W,
			27 => Key::X,
			28 => Key::Y,
			29 => Key::Z,
			30 => Key::Num1,
			31 => Key::Num2,
			32 => Key::Num3,
			33 => Key::Num4,
			34 => Key::Num5,
			35 => Key::Num6,
			36 => Key::Num7,
			37 => Key::Num8,
			38 => Key::Num9,
			39 => Key::Num0,
			40 => Key::Enter,
			41 => Key::Escape,
			42 => Key::Backspace,
			43 => Key::Tab,
			44 => Key::Space,
			45 => Key::Minus,
			46 => Key::Equals,
			47 => Key::LeftBracket,
			48 => Key::RightBracket,
			49 => Key::Backslash,
			50 => Key::NonUsHash,
			51 => Key::Semicolon,
			52 => Key::Apostrophe,
			53 => Key::Grave,
			54 => Key::Comma,
			55 => Key::Period,
			56 => Key::Slash,
			57 => Key::CapsLock,
			58 => Key::F1,
			59 => Key::F2,
			60 => Key::F3,
			61 => Key::F4,
			62 => Key::F5,
			63 => Key::F6,
			64 => Key::F7,
			65 => Key::F8,
			66 => Key::F9,
			67 => Key::F10,
			68 => Key::F11,
			69 => Key::F12,
			_ => Key::Unknown,
		}
	}
}

enum Mod {
	LeftControl = 1,

	LeftShift = 2,
	RightShift = 32,

	// Alt is equivalent to Option on Mac
	LeftAlt = 4,
	RightAlt = 64,

	// Windows key on Windows, Command on Mac
	LeftSuper = 8,
	RightSuper = 128,
}

impl Display for Mod {
	fn fmt(&self, f: &mut Formatter<'_>) -> std::fmt::Result {
		match self {
			Mod::LeftControl => write!(f, "LeftControl"),
			Mod::LeftShift => write!(f, "LeftShift"),
			Mod::RightShift => write!(f, "RightShift"),
			Mod::LeftAlt => write!(f, "LeftAlt"),
			Mod::RightAlt => write!(f, "RightAlt"),
			Mod::LeftSuper => write!(f, "LeftSuper"),
			Mod::RightSuper => write!(f, "RightSuper"),
		}
	}
}

<<<<<<< HEAD
pub fn hid_list() -> Result<Vec<String>, String> {
    let mut devices = Vec::new();
    for device in API.device_list() {
        //let device_handle = device.open_device(&api).unwrap();
        let manufacturer = device.manufacturer_string().unwrap_or("Unknown");
        let product = device.product_string().unwrap_or("Unknown");
        let serial = device.serial_number().unwrap_or("Unknown");
        let path = device.path().to_str().unwrap_or("Unknown");

        let vendor_id = device.vendor_id();
        let product_id = device.product_id();

        let valid = vendor_id == 1452 || product_id == 641 || product.contains("USB");

        if valid {
            let thread = std::thread::spawn(move || {
                debug!(
                    "Found Apple keyboard: {} : {} : {} : {}",
                    manufacturer, product, serial, path
                );
                loop {
                    let handle = device.open_device(&API).unwrap();
                    let mut buf = [0u8; 8];
                    let _ = handle.read(&mut buf);
                    let mut compare = false;
                    if buf[0 as usize] == 1 {
                        debug!("Found key: {:?}", buf);
                        let mut keys = match KEYS.write() {
                            Ok(keys) => keys,
                            Err(e) => {
                                error!("Error getting keys: {}", e);
                                continue;
                            }
                        };

                        // compare the buf to the current keys; if they are the same, the thread is redundant and needs to be killed
                        let buf_vec = buf.to_vec();

                        compare = true;
                        for i in 0..8 {
                            if buf_vec[i] != keys[i] {
                                compare = false;
                                break;
                            }
                        }

                        *keys = buf_vec;
                    }

                    if compare {
                        break;
                    }
                }
                debug!("Ending thread.");
            });
        }

        let device = format!("{} : {} : {} : {}", manufacturer, product, serial, path);
        devices.push(format!("{:?}", device));
    }
    return Ok(devices);
=======
pub struct Interface {
	id: u32,
	manufacturer: String,
	product: String,
	serial: String,
	keydown_callback: Arc<RwLock<Option<Box<dyn Fn(Key) + 'static + Sync + Send>>>>,
	keyup_callback: Arc<RwLock<Option<Box<dyn Fn(Key) + 'static + Sync + Send>>>>,
	keys: Arc<RwLock<Vec<u8>>>,
	handles: RwLock<Vec<HidDevice>>,
}

impl Display for Interface {
	fn fmt(&self, f: &mut Formatter<'_>) -> std::fmt::Result {
		write!(
			f,
			"({}) {}: {}",
			self.id, self.manufacturer, self.product
		)
	}
}

impl PartialEq for Interface {
	fn eq(&self, other: &Self) -> bool {
		self.manufacturer == other.manufacturer
			&& self.product == other.product
			&& self.serial == other.serial
			&& self.id == other.id
	}
}

impl<'a> Interface {
	pub fn id(&self) -> u32 {
		self.id
	}

	pub fn manufacturer(&self) -> &str {
		&self.manufacturer
	}

	pub fn product(&self) -> &str {
		&self.product
	}

	pub fn serial(&self) -> &str {
		&self.serial
	}

	pub fn keydown(&mut self, callback: Box<dyn Fn(Key) + 'static + Sync + Send>) {
		let mut callback_ref = match self.keydown_callback.write() {
			Ok(c) => c,
			Err(e) => {
				error!("Failed to get keydown callback: {}", e);
				return;
			}
		};

		*callback_ref = Some(callback);
	}

	pub fn keyup(&mut self, callback: Box<dyn Fn(Key) + 'static + Sync + Send>) {
		let mut callback_ref = match self.keyup_callback.write() {
			Ok(c) => c,
			Err(e) => {
				error!("Failed to get keyup callback: {}", e);
				return;
			}
		};

		*callback_ref = Some(callback);
	}

	pub fn thread(&mut self) {
		let mut handles = {
			match self.handles.write() {
				Ok(h) => h,
				Err(e) => {
					error!("Failed to get handles: {}", e);
					return;
				}
			}
		};

		let len = handles.len();
		for _i in 0..len {
			let keys_reference = self.keys.clone();
			let keydown_callback_reference = self.keydown_callback.clone();
			let keyup_callback_reference = self.keyup_callback.clone();
			let handle = handles.remove(0);
			let _thread = std::thread::spawn(move || {

				let mut buf = [0u8; 8];
				loop {
					match handle.read(&mut buf) {
						Ok(_) => {
							let mut keys = {
								match keys_reference.write() {
									Ok(k) => {
										// if the keys are the same, kill the thread
										let mut kill = true;
										let mut count = 0;
										for i in 3..8 {
											count += k[i];
											if k[i] != buf[i] {
												let mut vec_b = Vec::new();
												for j in 0..5 {
													if buf[i] < 1 {
														break;
													} else {
														vec_b.push(buf[i]);
													}
												}

												let mut vec_k = Vec::new();
												for j in 0..5 {
													if k[i] < 1 {
														break;
													} else {
														vec_k.push(k[i]);
													}
												}

												if vec_b.len() > vec_k.len() {
													// keydown, last key in vec_b is the new key
													let key = Key::from(vec_b[vec_b.len() - 1]);
													match keydown_callback_reference.read() {
														Ok(callback) => {
															match callback.as_ref() {
																Some(callback) => {
																	callback(key)
																}
																None => {}
															};
														}
														Err(e) => {
															error!("Failed to get keydown callback: {}", e);
														}
													}
												} else {
													// keyup, last key in vec_k is the old key
													let key = Key::from(vec_k[vec_k.len() - 1]);
													match keyup_callback_reference.read() {
														Ok(callback) => {
															match callback.as_ref() {
																Some(callback) => {
																	callback(key);
																}
																None => {}
															}
														}
														Err(e) => {
															error!("Failed to get keyup callback: {}", e);
														}
													}
												}

												kill = false;
												break;
											}
										}

										if kill {
											// Fn key on Mac returns 1, 0, 0, 0, 0, 0, 0, 0
											// Which is the same as the default state
											// So we need to ignore these key presses
											if count > 1 {
												debug!("Killing thread");
												return;
											} else {
												continue;
											}
										}
										k
									}
									Err(e) => {
										error!("Failed to lock keys: {}", e);
										return;
									}
								}
							};

							// update the keys
							for i in 0..8 {
								keys[i] = buf[i];
							}

							trace!("Key event: {:?}", keys);
						}
						Err(e) => {
							error!("Failed to read: {}", e);
						}
					}
				}
			});
		}
	}
}

fn hash(string: String) -> u32 {
	let mut hash: u32 = 0;
	for c in string.chars() {
		hash = (hash as u32).wrapping_mul(31).wrapping_add(c as u32);
	}
	return hash;
}

pub fn get_interfaces() -> Vec<Interface> {
	let mut interfaces: Vec<Interface> = Vec::new();
	for device in API.device_list() {
		let manufacturer = device.manufacturer_string().unwrap_or("Unknown");
		let product = device.product_string().unwrap_or("Unknown");
		let serial = device.serial_number().unwrap_or("Unknown");
		let vendor_id = device.vendor_id();
		let product_id = device.product_id();

		let combo = manufacturer.to_owned() + &product + &serial;
		let id = hash(combo);

		let mut new_interface = Interface {
			id: id,
			manufacturer: manufacturer.to_owned(),
			product: product.to_owned(),
			serial: serial.to_owned(),
			keys: Arc::new(RwLock::new(vec![0u8; 8])),
			keydown_callback: Arc::new(RwLock::new(None)),
			keyup_callback: Arc::new(RwLock::new(None)),
			handles: RwLock::new(Vec::new()),
		};

		// check if the interface already exists
		let mut exists = false;
		for interface in interfaces.iter_mut() {
			if interface == &new_interface {
				match device.open_device(&API) {
					Ok(handle) => {
						match interface.handles.write() {
							Ok(mut h) => {
								h.push(handle);
							}
							Err(e) => {
								error!("Failed to get handles: {}", e);
							}
						}
					}
					Err(e) => {
						error!("Failed to open device: {}", e);
					}
				}
				exists = true;
				break;
			}
		}

		if !exists {
			match device.open_device(&API) {
				Ok(handle) => {
					match new_interface.handles.write() {
						Ok(mut h) => {
							h.push(handle);
						}
						Err(e) => {
							error!("Failed to get handles: {}", e);
						}
					}
				}
				Err(e) => {
					error!("Failed to open device: {}", e);
				}
			}
			interfaces.push(new_interface);	
		}
	}
	return interfaces;
>>>>>>> 7e56f1dd
}<|MERGE_RESOLUTION|>--- conflicted
+++ resolved
@@ -1,10 +1,6 @@
 // Listen to keyboard events using /dev/input
 
-<<<<<<< HEAD
-use std::sync::RwLock;
-=======
 use std::{sync::{RwLock, Arc, Mutex, RwLockReadGuard}, fmt::{Formatter, Display}};
->>>>>>> 7e56f1dd
 
 use hidapi::{HidApi, HidDevice};
 use log::{debug, error, trace};
@@ -263,69 +259,6 @@
 	}
 }
 
-<<<<<<< HEAD
-pub fn hid_list() -> Result<Vec<String>, String> {
-    let mut devices = Vec::new();
-    for device in API.device_list() {
-        //let device_handle = device.open_device(&api).unwrap();
-        let manufacturer = device.manufacturer_string().unwrap_or("Unknown");
-        let product = device.product_string().unwrap_or("Unknown");
-        let serial = device.serial_number().unwrap_or("Unknown");
-        let path = device.path().to_str().unwrap_or("Unknown");
-
-        let vendor_id = device.vendor_id();
-        let product_id = device.product_id();
-
-        let valid = vendor_id == 1452 || product_id == 641 || product.contains("USB");
-
-        if valid {
-            let thread = std::thread::spawn(move || {
-                debug!(
-                    "Found Apple keyboard: {} : {} : {} : {}",
-                    manufacturer, product, serial, path
-                );
-                loop {
-                    let handle = device.open_device(&API).unwrap();
-                    let mut buf = [0u8; 8];
-                    let _ = handle.read(&mut buf);
-                    let mut compare = false;
-                    if buf[0 as usize] == 1 {
-                        debug!("Found key: {:?}", buf);
-                        let mut keys = match KEYS.write() {
-                            Ok(keys) => keys,
-                            Err(e) => {
-                                error!("Error getting keys: {}", e);
-                                continue;
-                            }
-                        };
-
-                        // compare the buf to the current keys; if they are the same, the thread is redundant and needs to be killed
-                        let buf_vec = buf.to_vec();
-
-                        compare = true;
-                        for i in 0..8 {
-                            if buf_vec[i] != keys[i] {
-                                compare = false;
-                                break;
-                            }
-                        }
-
-                        *keys = buf_vec;
-                    }
-
-                    if compare {
-                        break;
-                    }
-                }
-                debug!("Ending thread.");
-            });
-        }
-
-        let device = format!("{} : {} : {} : {}", manufacturer, product, serial, path);
-        devices.push(format!("{:?}", device));
-    }
-    return Ok(devices);
-=======
 pub struct Interface {
 	id: u32,
 	manufacturer: String,
@@ -598,5 +531,4 @@
 		}
 	}
 	return interfaces;
->>>>>>> 7e56f1dd
 }